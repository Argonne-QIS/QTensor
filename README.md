

## Installation

```bash
pip install qtensor
```
Or from source:
```bash
git clone --recurse-submodules https://github.com/DaniloZZZ/QTensor
cd QTensor
cd qtree && pip install .
pip install .
```


## Usage

```python
from qtensor import QAOA_energy

G = nx.random_regular_graph(3, 10)
gamma, beta = [np.pi/3], [np.pi/2]

E = QAOA_energy(G, gamma, beta)
```

## Get treewidth

```python
from qtensor.optimisation.Optimizer import OrderingOptimizer
from qtensor.optimisation.TensorNet import QtreeTensorNet
from qtensor import QtreeQAOAComposer

composer = QtreeQAOAComposer(
	graph=G, gamma=gamma, beta=beta)
composer.ansatz_state()


tn = QtreeTensorNet.from_qtree_gates(composer.circuit)

opt = OrderingOptimizer()
peo, tn = opt.optimize(tn)
treewidth = opt.treewidth

```

### Tamaki solver

#### Instalation

The tamaki solver repository should be already cloned into
`QTensor/qtree/thirdparty/tamaki_treewidth`.

To compile it, go to the directory and run `make heuristic`.

```bash
> cd Qtensor/qtree/thirdparty/tamaki_treewidth
> make heuristic 
javac tw/heuristic/*.java
```

Tamaki solver repository: https://github.com/TCS-Meiji/PACE2017-TrackA


If you have memory errors, modify the `JFLAGS` variable in the bash script `./tw-heuristic`. I use `JFLAGS="-Xmx4g -Xms4g -Xss500m"`.

#### Usage

```python
from qtensor.optimisation.Optimizer import TamakiOptimizer
from qtensor.optimisation.TensorNet import QtreeTensorNet
from qtensor import QtreeQAOAComposer

composer = QtreeQAOAComposer(
	graph=G, gamma=gamma, beta=beta)
composer.ansatz_state()


tn = QtreeTensorNet.from_qtree_gates(composer.circuit)

opt = TamakiOptimizer(wait_time=15) # time in seconds for heuristic algorithm
peo, tn = opt.optimize(tn)
treewidth = opt.treewidth

```
#### Use tamaki for QAOA energy

and also raise an error when treewidth is large.

```python
from qtensor.optimisation.Optimizer import TamakiOptimizer
from qtensor import QAOAQtreeSimulator

class TamakiQAOASimulator(QAOAQtreeSimulator):
    def optimize_buckets(self):
        opt = TamakiOptimizer()
        peo, self.tn = opt.optimize(self.tn)
        if opt.treewidth > 30:
            raise Exception('Treewidth is too large!')
        return peo

sim = TamakiQAOASimulator(QtreeQAOAComposer)

if n_processes:
    res = sim.energy_expectation_parallel(G, gamma=gamma, beta=beta
        ,n_processes=n_processes
    )
else:
    res = sim.energy_expectation(G, gamma=gamma, beta=beta)
return res

```

<<<<<<< HEAD

### Use cli to run benchmarks

```bash
» python -m qensor.cli generate-qaoa-ansatz-circuit -p 3 -n 24 | python -m qensor.cli sim-file --profile --target-tw 27
=======
### Useful features

- raise ValueError if treewidth is too large:
```python
sim = QAOAQtreeSimulator(max_tw=24)
sim.energy_expectation(G, gamma=gamma, beta=beta)
```

- generate graphs

```python
from qtree.toolbox import random_graph

G_reg = random_graph(12, type='random', degree=3, seed=42)
G_er = random_graph(12, type='erdos_renyi', degree=3, seed=42)

```
- get cost estimation

```python
from qtensor.optimisation.Optimizer import TamakiOptimizer
from qtensor.optimisation.TensorNet import QtreeTensorNet
from qtensor import QtreeQAOAComposer

composer = QtreeQAOAComposer(
	graph=G, gamma=gamma, beta=beta)
composer.ansatz_state()

tn = QtreeTensorNet.from_qtree_gates(composer.circuit)

opt = TamakiOptimizer(wait_time=15)
peo, tn = opt.optimize(tn)
treewidth = opt.treewidth
mems, flops = tn.simulation_cost(peo)
print('Max memory=', max(mems), 'Total flops=', sum(flops))
>>>>>>> 7f6b1d80
```<|MERGE_RESOLUTION|>--- conflicted
+++ resolved
@@ -112,13 +112,6 @@
 
 ```
 
-<<<<<<< HEAD
-
-### Use cli to run benchmarks
-
-```bash
-» python -m qensor.cli generate-qaoa-ansatz-circuit -p 3 -n 24 | python -m qensor.cli sim-file --profile --target-tw 27
-=======
 ### Useful features
 
 - raise ValueError if treewidth is too large:
@@ -154,5 +147,10 @@
 treewidth = opt.treewidth
 mems, flops = tn.simulation_cost(peo)
 print('Max memory=', max(mems), 'Total flops=', sum(flops))
->>>>>>> 7f6b1d80
+```
+
+### Use cli to run benchmarks
+
+```bash
+» python -m qensor.cli generate-qaoa-ansatz-circuit -p 3 -n 24 | python -m qensor.cli sim-file --profile --target-tw 27
 ```