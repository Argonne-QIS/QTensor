--- conflicted
+++ resolved
@@ -24,12 +24,6 @@
         self.circuit = self.circuit + list(reversed(conjugate))
         return self.circuit
 
-<<<<<<< HEAD
-def QAOA_energy(G, gamma, beta):
-    composer = QtreeQAOAComposer(
-        graph=G, gamma=gamma, beta=beta)
-    composer.energy_expectation()
-=======
 def QAOA_energy_no_lightcones(G, gamma, beta, profile=False):
     total_E = 0
     if profile:
@@ -37,7 +31,6 @@
     else:
         backend = NumpyBackend()
     sim = QtreeSimulator(bucket_backend=backend)
->>>>>>> 1dc48d58
 
     for edge in G.edges():
         i,j = edge
