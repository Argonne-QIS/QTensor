--- conflicted
+++ resolved
@@ -22,35 +22,6 @@
     def get_sliced_buckets(self, buckets, data_dict, slice_dict):
         return np_framework.get_sliced_np_buckets(buckets, data_dict, slice_dict)
 
-<<<<<<< HEAD
-def exatn_process_bucket(bucket, no_sum=no_sum):
-    """
-    Process bucket in the bucket elimination algorithm.
-    We multiply all tensors in the bucket and sum over the
-    variable which the bucket corresponds to. This way the
-    variable of the bucket is removed from the expression.
-
-    Parameters
-    ----------
-    bucket : list
-           List containing tuples of tensors (gates) with their indices.
-
-    Returns
-    -------
-    tensor : optimizer.Tensor
-           wrapper tensor object holding the resulting computational graph
-    """
-    result_data = bucket[0].data
-    result_indices = bucket[0].indices
-
-    for tensor in bucket[1:]:
-        expr = utils.get_einsum_expr(list(map(int, result_indices)),
-                                     list(map(int, tensor.indices)))
-
-        result_data = tf.einsum(expr, result_data, tensor.data)
-        # Merge and sort indices and shapes
-        
-
 class ExaTnBackend(BucketBackend):
     def process_bucket(self, bucket, no_sum=False):
         res =  process_bucket_exatn(bucket, no_sum=no_sum)
@@ -58,7 +29,7 @@
 
     def get_sliced_buckets(self, buckets, data_dict, slice_dict):
         return get_sliced_exatn_buckets(buckets, data_dict, slice_dict)
-=======
+
 class CMKLExtendedBackend(BucketBackend):
     def get_sliced_buckets(self, buckets, data_dict, slice_dict):
         return np_framework.get_sliced_np_buckets(buckets, data_dict, slice_dict)
@@ -126,7 +97,6 @@
             result = opt.Tensor(f'E{tag}', result_indices,
                                 data=np.sum(result_data, axis=0))
         return result
->>>>>>> 464216af
 
 class PerfBackend(BucketBackend):
     Backend = BucketBackend
