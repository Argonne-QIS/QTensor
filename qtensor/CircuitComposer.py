--- conflicted
+++ resolved
@@ -170,7 +170,6 @@
     def append_zz_term(self, q1, q2, gamma):
         self.apply_gate(self.operators.ZZ, q1, q2, alpha=2*gamma)
 
-<<<<<<< HEAD
 class QAOAComposerChords(ZZQAOAComposer):
     def cone_ansatz(self, edge):
         beta, gamma = self.params['beta'], self.params['gamma']
@@ -186,11 +185,11 @@
             self.cost_operator_circuit(g)
             self.mixer_operator(b)
         self.graph = cone_base
-=======
+
+
 class WeightedZZQAOAComposer(ZZQAOAComposer):
 
     def cost_operator_circuit(self, gamma, edges=None):
         for i, j, w in self.graph.edges.data('weight', default=1):
             u, v = self.qubits[i], self.qubits[j]
-            self.append_zz_term(u, v, gamma*w)
->>>>>>> 7a934d78
+            self.append_zz_term(u, v, gamma*w)