import importlib
import sys


class LasyModule:
    def __init__(self, modulename):
        self.modulename = modulename
        self.module = None

    def __getattr__(self, attr):
        if self.module is None:
            try:
                #print(f"LazyModule: importing {self.modulename}", file=sys.stderr)
                self.module = importlib.import_module(self.modulename)
            except (ImportError, ModuleNotFoundError):
                #print(f"LazyModule: {self.modulename} is missing.", file=sys.stderr)
                raise

        return self.module.__getattribute__(attr)



class FallbackLasyModule:
    def __init__(self, modulenames):
        self.modulenames = modulenames
        self.module = None

    def __getattr__(self, attr):
        if self.module is None:
            err = None
            for modulename in self.modulenames:
                try:
                    self.module = importlib.import_module(modulename)
                except (ImportError, ModuleNotFoundError) as e:
                    err = e

            if self.module is None:
                print(f"LazyModule: {self.modulename} is missing.", file=sys.stderr)
                raise err

        return self.module.__getattribute__(attr)


tcontract = LasyModule('tcontract')
torch = LasyModule('torch')
qiskit = LasyModule('qiskit')
qiskit_lib = FallbackLasyModule(['qiskit.circuit.library','qiskit.extensions.standard'])
mpi4py = LasyModule('mpi4py')
MPI = LasyModule('mpi4py.MPI')
networkit = LasyModule('networkit')
<<<<<<< HEAD
cvxgraphalgs = LasyModule('cvxgraphalgs')
=======
pynauty = LasyModule('pynauty')
>>>>>>> 071f31e9
""" can this break something? need to think more

What if user imports qtensor, and then networkit?


if sys.modules.get('networkit') is None:
    sys.modules['networkit'] = networkit
"""

acqdp = LasyModule('acqdp')
acqdp_tn = LasyModule('acqdp.tensor_network')
quimb = LasyModule('quimb')
cotengra = LasyModule('cotengra')
opt_einsum = LasyModule('opt_einsum')<|MERGE_RESOLUTION|>--- conflicted
+++ resolved
@@ -48,11 +48,8 @@
 mpi4py = LasyModule('mpi4py')
 MPI = LasyModule('mpi4py.MPI')
 networkit = LasyModule('networkit')
-<<<<<<< HEAD
 cvxgraphalgs = LasyModule('cvxgraphalgs')
-=======
 pynauty = LasyModule('pynauty')
->>>>>>> 071f31e9
 """ can this break something? need to think more
 
 What if user imports qtensor, and then networkit?
