--- conflicted
+++ resolved
@@ -30,9 +30,7 @@
 
     qtree_amp = result
 
-<<<<<<< HEAD
+    assert qtree_amp
+
 if __name__=='__main__':
-    test_profiled(None)
-=======
-    assert qtree_amp
->>>>>>> ab9f45a3
+    test_profiled(None)