from qtree import np_framework
from qtree import optimizer as opt

from . import exatn_framework

from pyrofiler import timing
from qtensor.utils import ReportTable
<<<<<<< HEAD
import numpy as np
import tcontract
from qtensor.utils import ReportTable
=======
from tqdm import tqdm
>>>>>>> 7f6b1d80

class BucketBackend:
    def process_bucket(self, bucket, no_sum=False):
        raise NotImplementedError

    def get_sliced_buckets(self, buckets, data_dict, slice_dict):
        raise NotImplementedError

class NumpyBackend(BucketBackend):
    def __init__(self):
        super().__init__()
        #self.pbar = tqdm(desc='Buckets', position=2)
        #self.status_bar = tqdm(desc='Current status', position=3, bar_format='{desc}')

    def process_bucket(self, bucket, no_sum=False):
<<<<<<< HEAD
        return np_framework.process_bucket_np(bucket, no_sum=no_sum)

    def get_sliced_buckets(self, buckets, data_dict, slice_dict):
        return np_framework.get_sliced_np_buckets(buckets, data_dict, slice_dict)

class ExaTnBackend(BucketBackend):
    def __init__(self, *args, **kwargs):
        super().__init__(*args, **kwargs)
        exatn_framework.import_exatn()

    def process_bucket(self, bucket, no_sum=False):
        res = exatn_framework.process_bucket_exatn(bucket, no_sum=no_sum)
=======
        total_indices = set.union(*[set(t.indices) for t in bucket])
        #self.status_bar.set_description_str(f'Current bucker result size: {len(total_indices)}')
        res =  np_framework.process_bucket_np(bucket, no_sum=no_sum)
        #self.pbar.update(1)
>>>>>>> 7f6b1d80
        return res

    def get_sliced_buckets(self, buckets, data_dict, slice_dict):
        return exatn_framework.get_sliced_exatn_buckets(buckets, data_dict, slice_dict)

class CMKLExtendedBackend(BucketBackend):
    def get_sliced_buckets(self, buckets, data_dict, slice_dict):
        return np_framework.get_sliced_np_buckets(buckets, data_dict, slice_dict)

    def process_bucket(self, bucket, no_sum=False):
        result_indices = bucket[0].indices
        result_data = bucket[0].data

        for tensor in bucket[1:]:
            ixa, ixb = result_indices, tensor.indices
            common_ids = sorted(list(set.intersection(set(ixa), set(ixb))), key=int)
            distinct_a = [x for x in sorted(ixa, key=int) if x not in common_ids]
            distinct_b = [x for x in sorted(ixb, key=int) if x not in common_ids]
            transp_a = [ixa.index(x) for x in common_ids+distinct_a]
            transp_b = [ixb.index(x) for x in common_ids+distinct_b]
            a = result_data.transpose(transp_a)
            b = tensor.data.transpose(transp_b)
            n, m, k = 2**len(common_ids), 2**len(distinct_a), 2**len(distinct_b)
            a = a.reshape(n, m)
            b = b.reshape(n, k)

            c = np.empty((n, m, k), dtype=np.complex128)
            tcontract.mkl_contract_complex(a, b, c)

            # Merge and sort indices and shapes
            result_indices = tuple(sorted(
                set(result_indices + tensor.indices),
                key=int)
            )
            result_data = c.reshape([2 for _ in result_indices])

        if len(result_indices) > 0:
            if not no_sum:  # trim first index
                first_index, *result_indices = result_indices
            else:
                first_index, *_ = result_indices
            tag = first_index.identity
        else:
            tag = 'f'
            result_indices = []

        # reduce
        if no_sum:
            result = opt.Tensor(f'E{tag}', result_indices,
                                data=result_data)
        else:
            result = opt.Tensor(f'E{tag}', result_indices,
                                data=np.sum(result_data, axis=0))
        return result

class PerfBackend(BucketBackend):
    Backend = BucketBackend

    def __init__(self, *args, print=False, num_lines=20, **kwargs):
        self.backend = self.Backend(*args, **kwargs)
        self._print = print
        self.max_lines = num_lines
        self._profile_results = {}
        self.report_table = ReportTable(measure=['max','mean','sum'], max_records=num_lines)

    def _profile_callback(self, time, label, indices):
        if self._print:
            print(f"PROF:: perf data {label}: {time}")
        self._profile_results[str(indices)] = indices, time


    def process_bucket(self, bucket, no_sum=False):
        indices = [tensor.indices for tensor in bucket]
        with timing('process bucket time', indices
                         , callback=self._profile_callback):
            return self.backend.process_bucket(bucket, no_sum=no_sum)

    def get_sliced_buckets(self, buckets, data_dict, slice_dict):
        return self.backend.get_sliced_buckets(buckets, data_dict, slice_dict)

    def _perfect_bucket_flop(self, bucket_indices):
        resulting_indices = list(set.union(*[set(ixs) for ixs in bucket_indices]))
        # The first index is contracted
        resulting_indices = resulting_indices[1:]
        # don't take index size into account
        n_multiplications = len(bucket_indices)
        size_of_result = 2**len(resulting_indices)
        summation_index_size = 2
        n_summations = summation_index_size - 1
        op = size_of_result*( n_summations + n_multiplications )
        return op


    def gen_report(self):
        data = self._profile_results.values()
        # -- sotrt data with respect to time
        data = sorted(data, key= lambda pair: pair[1], reverse=True)
        # -- report on largest contractions
        max_lines = self.max_lines

        report_lines =  [str([i, ixs, time ]) for i, (ixs, time) in enumerate(data[:max_lines])]
        rep = '\n'.join(report_lines[:max_lines])
        if len(report_lines) > max_lines:
            rep += f'\n ... and {len(data)-max_lines} lines more...'

        # -- report on totals
        for indices, time in  data[:max_lines]:
            kwargs= dict(
                bucket_len = len(indices)
                , time = time
                , flop = self._perfect_bucket_flop(indices)
                , FLOPS = self._perfect_bucket_flop(indices)/time
                , max_size = max([len(ixs) for ixs in indices])
                , min_size = min([len(ixs) for ixs in indices])
                , result_size = len(set.union(*[set(i) for i in indices])) - 1
            )
            self.report_table.record( **kwargs)

        print(self.report_table.markdown())


        # -- report on totals
        total_data = len(data)
        total_time = sum(d[1] for d in data)
        rep += '\n======\n'
        rep += 'Total time: ' + str(total_time)
        rep += '\nTotal bucket contractions: ' + str(total_data)
        rep += '\nMean time for contraction: ' + str(total_time/total_data)
        rep += '\n'
        return rep




class PerfNumpyBackend(PerfBackend):
    Backend = NumpyBackend<|MERGE_RESOLUTION|>--- conflicted
+++ resolved
@@ -1,17 +1,14 @@
+import numpy as np
 from qtree import np_framework
 from qtree import optimizer as opt
+from pyrofiler import timing
+from tqdm import tqdm
 
+import tcontract
+
+from qtensor.utils import ReportTable
+from qtensor.utils import ReportTable
 from . import exatn_framework
-
-from pyrofiler import timing
-from qtensor.utils import ReportTable
-<<<<<<< HEAD
-import numpy as np
-import tcontract
-from qtensor.utils import ReportTable
-=======
-from tqdm import tqdm
->>>>>>> 7f6b1d80
 
 class BucketBackend:
     def process_bucket(self, bucket, no_sum=False):
@@ -27,7 +24,6 @@
         #self.status_bar = tqdm(desc='Current status', position=3, bar_format='{desc}')
 
     def process_bucket(self, bucket, no_sum=False):
-<<<<<<< HEAD
         return np_framework.process_bucket_np(bucket, no_sum=no_sum)
 
     def get_sliced_buckets(self, buckets, data_dict, slice_dict):
@@ -40,12 +36,10 @@
 
     def process_bucket(self, bucket, no_sum=False):
         res = exatn_framework.process_bucket_exatn(bucket, no_sum=no_sum)
-=======
         total_indices = set.union(*[set(t.indices) for t in bucket])
         #self.status_bar.set_description_str(f'Current bucker result size: {len(total_indices)}')
         res =  np_framework.process_bucket_np(bucket, no_sum=no_sum)
         #self.pbar.update(1)
->>>>>>> 7f6b1d80
         return res
 
     def get_sliced_buckets(self, buckets, data_dict, slice_dict):
