import numpy as np
from qtree import np_framework
from qtree import optimizer as opt
from pyrofiler import timing
from tqdm import tqdm

import tcontract

from qtensor.utils import ReportTable
from qtensor.utils import ReportTable
from . import exatn_framework

class BucketBackend:
    def process_bucket(self, bucket, no_sum=False):
        raise NotImplementedError

    def get_sliced_buckets(self, buckets, data_dict, slice_dict):
        raise NotImplementedError

    def get_result_data(self, result):
        raise NotImplementedError

class NumpyBackend(BucketBackend):
    def __init__(self):
        super().__init__()
        #self.pbar = tqdm(desc='Buckets', position=2)
        #self.status_bar = tqdm(desc='Current status', position=3, bar_format='{desc}')

    def process_bucket(self, bucket, no_sum=False):
        return np_framework.process_bucket_np(bucket, no_sum=no_sum)

    def get_sliced_buckets(self, buckets, data_dict, slice_dict):
        return np_framework.get_sliced_np_buckets(buckets, data_dict, slice_dict)

class ExaTnBackend(BucketBackend):
    def __init__(self, *args, **kwargs):
        super().__init__(*args, **kwargs)
        exatn_framework.import_exatn()

    def process_bucket(self, bucket, no_sum=False):
        res = exatn_framework.process_bucket_exatn(bucket, no_sum=no_sum)
        total_indices = set.union(*[set(t.indices) for t in bucket])
        #self.status_bar.set_description_str(f'Current bucker result size: {len(total_indices)}')
        res =  np_framework.process_bucket_np(bucket, no_sum=no_sum)
        #self.pbar.update(1)
        return res

    def get_sliced_buckets(self, buckets, data_dict, slice_dict):
        return exatn_framework.get_sliced_exatn_buckets(buckets, data_dict, slice_dict)

class CMKLExtendedBackend(BucketBackend):
    def get_sliced_buckets(self, buckets, data_dict, slice_dict):
        return np_framework.get_sliced_np_buckets(buckets, data_dict, slice_dict)

<<<<<<< HEAD
    def process_bucket(self, bucket, no_sum=False):
        result_indices = bucket[0].indices
        result_data = bucket[0].data

        for tensor in bucket[1:]:
            ixa, ixb = result_indices, tensor.indices
            common_ids = sorted(list(set.intersection(set(ixa), set(ixb))), key=int)
            distinct_a = [x for x in sorted(ixa, key=int) if x not in common_ids]
            distinct_b = [x for x in sorted(ixb, key=int) if x not in common_ids]
            transp_a = [ixa.index(x) for x in common_ids+distinct_a]
            transp_b = [ixb.index(x) for x in common_ids+distinct_b]
            a = result_data.transpose(transp_a)
            b = tensor.data.transpose(transp_b)
            n, m, k = 2**len(common_ids), 2**len(distinct_a), 2**len(distinct_b)
            a = a.reshape(n, m)
            b = b.reshape(n, k)

            c = np.empty((n, m, k), dtype=np.complex128)
            tcontract.mkl_contract_complex(a, b, c)

            # Merge and sort indices and shapes
            result_indices = tuple(sorted(
                set(result_indices + tensor.indices),
                key=int)
            )
            result_data = c.reshape([2 for _ in result_indices])

        if len(result_indices) > 0:
            if not no_sum:  # trim first index
                first_index, *result_indices = result_indices
            else:
                first_index, *_ = result_indices
            tag = first_index.identity
        else:
            tag = 'f'
            result_indices = []

        # reduce
        if no_sum:
            result = opt.Tensor(f'E{tag}', result_indices,
                                data=result_data)
        else:
            result = opt.Tensor(f'E{tag}', result_indices,
                                data=np.sum(result_data, axis=0))
        return result
=======
    def get_result_data(self, result):
        return result.data
>>>>>>> ab9f45a3

class PerfBackend(BucketBackend):
    Backend = BucketBackend

    def __init__(self, *args, print=False, num_lines=20, **kwargs):
        self.backend = self.Backend(*args, **kwargs)
        self._print = print
        self.max_lines = num_lines
        self._profile_results = {}
        self.report_table = ReportTable(measure=['max','mean','sum'], max_records=num_lines)

    def _profile_callback(self, time, label, indices):
        if self._print:
            print(f"PROF:: perf data {label}: {time}")
        self._profile_results[str(indices)] = indices, time


    def process_bucket(self, bucket, no_sum=False):
        indices = [tensor.indices for tensor in bucket]
        with timing('process bucket time', indices
                         , callback=self._profile_callback):
            return self.backend.process_bucket(bucket, no_sum=no_sum)

    def get_sliced_buckets(self, buckets, data_dict, slice_dict):
        return self.backend.get_sliced_buckets(buckets, data_dict, slice_dict)

    def get_result_data(self, result):
        return self.backend.get_result_data(result)

    def _perfect_bucket_flop(self, bucket_indices):
        resulting_indices = list(set.union(*[set(ixs) for ixs in bucket_indices]))
        # The first index is contracted
        resulting_indices = resulting_indices[1:]
        # don't take index size into account
        n_multiplications = len(bucket_indices)
        size_of_result = 2**len(resulting_indices)
        summation_index_size = 2
        n_summations = summation_index_size - 1
        op = size_of_result*( n_summations + n_multiplications )
        return op


    def gen_report(self):
        data = self._profile_results.values()
        # -- sotrt data with respect to time
        data = sorted(data, key= lambda pair: pair[1], reverse=True)
        # -- report on largest contractions
        max_lines = self.max_lines

        report_lines =  [str([i, ixs, time ]) for i, (ixs, time) in enumerate(data[:max_lines])]
        rep = '\n'.join(report_lines[:max_lines])
        if len(report_lines) > max_lines:
            rep += f'\n ... and {len(data)-max_lines} lines more...'

        # -- report on totals
        for indices, time in  data[:max_lines]:
            kwargs= dict(
                bucket_len = len(indices)
                , time = time
                , flop = self._perfect_bucket_flop(indices)
                , FLOPS = self._perfect_bucket_flop(indices)/time
                , max_size = max([len(ixs) for ixs in indices])
                , min_size = min([len(ixs) for ixs in indices])
                , result_size = len(set.union(*[set(i) for i in indices])) - 1
            )
            self.report_table.record( **kwargs)

        print(self.report_table.markdown())


        # -- report on totals
        total_data = len(data)
        total_time = sum(d[1] for d in data)
        rep += '\n======\n'
        rep += 'Total time: ' + str(total_time)
        rep += '\nTotal bucket contractions: ' + str(total_data)
        rep += '\nMean time for contraction: ' + str(total_time/total_data)
        rep += '\n'
        return rep




class PerfNumpyBackend(PerfBackend):
    Backend = NumpyBackend<|MERGE_RESOLUTION|>--- conflicted
+++ resolved
@@ -32,6 +32,9 @@
     def get_sliced_buckets(self, buckets, data_dict, slice_dict):
         return np_framework.get_sliced_np_buckets(buckets, data_dict, slice_dict)
 
+    def get_result_data(self, result):
+        return result.data
+
 class ExaTnBackend(BucketBackend):
     def __init__(self, *args, **kwargs):
         super().__init__(*args, **kwargs)
@@ -52,7 +55,6 @@
     def get_sliced_buckets(self, buckets, data_dict, slice_dict):
         return np_framework.get_sliced_np_buckets(buckets, data_dict, slice_dict)
 
-<<<<<<< HEAD
     def process_bucket(self, bucket, no_sum=False):
         result_indices = bucket[0].indices
         result_data = bucket[0].data
@@ -98,10 +100,9 @@
             result = opt.Tensor(f'E{tag}', result_indices,
                                 data=np.sum(result_data, axis=0))
         return result
-=======
+
     def get_result_data(self, result):
         return result.data
->>>>>>> ab9f45a3
 
 class PerfBackend(BucketBackend):
     Backend = BucketBackend
