--- conflicted
+++ resolved
@@ -54,18 +54,11 @@
             backend_obj = PerfExaTnBackend(print=False)
         kwargs['bucket_backend'] = backend_obj
     if optimizer=='tamaki':
-<<<<<<< HEAD
         kwargs['optimizer'] = TamakiTrimSlicing(max_tw=max_tw, wait_time=23)
     else:
         kwargs['optimizer'] = SlicesOptimizer(max_tw=max_tw, tw_bias=0)
-=======
-        kwargs['optimizer'] = TamakiTrimSlicing(wait_time=23)
-    else:
-        kwargs['optimizer'] = SlicesOptimizer()
     kwargs['optimizer'].max_tw = max_tw
 
-
->>>>>>> 1a76236b
 
     sim = FeynmanSimulator(**kwargs)
     circuit = sum(circuit, [])
