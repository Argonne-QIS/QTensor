import qtree
from qtensor.ProcessingFrameworks import NumpyBackend
import cirq
from qtensor.optimisation.TensorNet import QtreeTensorNet
from qtensor.optimisation.Optimizer import DefaultOptimizer
from tqdm.auto import tqdm



from loguru import logger as log

from qtensor import utils

def int_slice(value, vars_to_slice):
    """
    Creates a slice dict with integers an values.
    """
    dimensions = [var.size for var in vars_to_slice]
    multiindex = qtree.utils.unravel_index(value, dimensions)

    return {idx: val for idx, val in zip(vars_to_slice, multiindex)}

class Simulator:
    def __init__(self):
        pass

    def simulate(self, qc):
       """ Factory method """
       raise NotImplementedError()


class QtreeSimulator(Simulator):
    def __init__(self, bucket_backend=NumpyBackend(), optimizer=None, max_tw=None):
        self.bucket_backend = bucket_backend
        if optimizer:
            self.optimizer = optimizer
        else:
            self.optimizer = DefaultOptimizer()
        self.max_tw = max_tw

    #-- Internal helpers
    def _new_circuit(self, qc):
        self.all_gates = qc

    def _create_buckets(self):
        self.tn = QtreeTensorNet.from_qtree_gates(self.all_gates)

    def _set_free_qubits(self, free_final_qubits):
        self.tn.free_vars = [self.tn.bra_vars[i] for i in free_final_qubits]
        self.tn.bra_vars = [var for var in self.tn.bra_vars if var not in self.tn.free_vars]

    def _optimize_buckets(self):
        self.peo = self.optimize_buckets()

    def _reorder_buckets(self):
        perm_buckets, perm_dict = qtree.optimizer.reorder_buckets(self.tn.buckets, self.peo)
        self.tn.ket_vars = sorted([perm_dict[idx] for idx in self.tn.ket_vars], key=str)
        self.tn.bra_vars = sorted([perm_dict[idx] for idx in self.tn.bra_vars], key=str)
        self.tn.buckets = perm_buckets
        return perm_dict

    def _get_slice_dict(self, initial_state=0, target_state=0):
        slice_dict = qtree.utils.slice_from_bits(initial_state, self.tn.ket_vars)
        slice_dict.update(qtree.utils.slice_from_bits(target_state, self.tn.bra_vars))
        slice_dict.update({var: slice(None) for var in self.tn.free_vars})
        return slice_dict
    #-- 

    def optimize_buckets(self):
        peo, self.tn = self.optimizer.optimize(self.tn)
        #print('Treewidth', self.optimizer.treewidth)
        return peo

    def simulate_batch(self, qc, batch_vars=0, peo=None):
        self._new_circuit(qc)
        self._create_buckets()
        # Collect free qubit variables
        free_final_qubits = list(range(batch_vars))
        self._set_free_qubits(free_final_qubits)
        if peo is None:
            self._optimize_buckets()
            if self.max_tw:
                if self.optimizer.treewidth > self.max_tw:
                    raise ValueError(f'Treewidth {self.optimizer.treewidth} is larger than max_tw={self.max_tw}.')
        else:
            self.peo = peo

        self._reorder_buckets()
        slice_dict = self._get_slice_dict()
        #log.info('batch slice {}', slice_dict)

        sliced_buckets = self.tn.slice(slice_dict)
        #self.bucket_backend.pbar.set_total ( len(sliced_buckets))

        with tqdm(total=len(sliced_buckets), desc='Bucket elimitation', leave=True) as pbar:
            self.bucket_backend.set_progress_bar(pbar)

            result = qtree.optimizer.bucket_elimination(
                sliced_buckets, self.bucket_backend.process_bucket,
                n_var_nosum=len(self.tn.free_vars)
            )
        #print(result, result.data)
        return result.data.flatten()

    def simulate(self, qc):
        return self.simulate_state(qc)

    def simulate_state(self, qc, peo=None):
        return self.simulate_batch(qc, peo=peo, batch_vars=0)

<<<<<<< HEAD
    def _reorder_buckets(self):
        perm_buckets, perm_dict = qtree.optimizer.reorder_buckets(self.tn.buckets, self.peo)
        self.tn.ket_vars = sorted([perm_dict[idx] for idx in self.tn.ket_vars], key=str)
        self.tn.bra_vars = sorted([perm_dict[idx] for idx in self.tn.bra_vars], key=str)
        self.tn.buckets = perm_buckets
        return perm_dict

    def _get_slice_dict(self, initial_state=0, target_state=0):
        #slice_dict = int_slice(initial_state, self.tn.ket_vars)
        #slice_dict.update(int_slice(target_state, self.tn.bra_vars))
        slice_dict = qtree.utils.slice_from_bits(initial_state, self.tn.ket_vars)
        slice_dict.update(qtree.utils.slice_from_bits(target_state, self.tn.bra_vars))
        slice_dict.update({var: slice(None) for var in self.tn.free_vars})
        return slice_dict

=======
>>>>>>> 7f6b1d80
class CirqSimulator(Simulator):

    def simulate(self, qc, **params):
        sim = cirq.Simulator(**params)
        return sim.simulate(qc)
<|MERGE_RESOLUTION|>--- conflicted
+++ resolved
@@ -108,24 +108,6 @@
     def simulate_state(self, qc, peo=None):
         return self.simulate_batch(qc, peo=peo, batch_vars=0)
 
-<<<<<<< HEAD
-    def _reorder_buckets(self):
-        perm_buckets, perm_dict = qtree.optimizer.reorder_buckets(self.tn.buckets, self.peo)
-        self.tn.ket_vars = sorted([perm_dict[idx] for idx in self.tn.ket_vars], key=str)
-        self.tn.bra_vars = sorted([perm_dict[idx] for idx in self.tn.bra_vars], key=str)
-        self.tn.buckets = perm_buckets
-        return perm_dict
-
-    def _get_slice_dict(self, initial_state=0, target_state=0):
-        #slice_dict = int_slice(initial_state, self.tn.ket_vars)
-        #slice_dict.update(int_slice(target_state, self.tn.bra_vars))
-        slice_dict = qtree.utils.slice_from_bits(initial_state, self.tn.ket_vars)
-        slice_dict.update(qtree.utils.slice_from_bits(target_state, self.tn.bra_vars))
-        slice_dict.update({var: slice(None) for var in self.tn.free_vars})
-        return slice_dict
-
-=======
->>>>>>> 7f6b1d80
 class CirqSimulator(Simulator):
 
     def simulate(self, qc, **params):
