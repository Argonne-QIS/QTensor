--- conflicted
+++ resolved
@@ -24,13 +24,10 @@
     return {idx: val for idx, val in zip(vars_to_slice, multiindex)}
 
 class FeynmanSimulator(QtreeSimulator):
-<<<<<<< HEAD
-    optimizer = SlicesOptimizer
-    opt_args = {}
+    FallbackOptimizer = SlicesOptimizer
 
     def __init__(self, *args,
                  pool_type='process', n_processes=None
-                 ,max_tw=None
                  , **kwargs):
         super().__init__(*args, **kwargs)
         if n_processes is None:
@@ -41,20 +38,9 @@
             self.pool = ThreadPool
         else:
             self.pool = Pool
-        self.max_tw = max_tw
-
-    def optimize_buckets(self, fixed_vars: list=None):
-        opt_args = {'tw_bias': self.tw_bias}
-        opt_args.update(self.opt_args)
-        if self.max_tw:
-            opt_args['max_tw'] = self.max_tw
-        opt = self.optimizer(**opt_args)
-=======
-    FallbackOptimizer = SlicesOptimizer
 
     def optimize_buckets(self, fixed_vars: list=None):
         opt = self.optimizer
->>>>>>> ab9f45a3
         peo, par_vars, self.tn = opt.optimize(self.tn)
         self.parallel_vars = par_vars
         return peo
